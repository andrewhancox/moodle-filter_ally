--- conflicted
+++ resolved
@@ -15,11 +15,7 @@
 // along with Moodle.  If not, see <http://www.gnu.org/licenses/>.
 
 /**
-<<<<<<< HEAD
- * @copyright  Copyright (c) 2020 Open LMS (https://www.openlms.net)
-=======
  * @copyright  Copyright (c) 2021 Open LMS (https://www.openlms.net)
->>>>>>> f4468bfe
  * @license    http://www.gnu.org/copyleft/gpl.html GNU GPL v3 or later
  */
 
