<?php
// This file is part of Moodle - http://moodle.org/
//
// Moodle is free software: you can redistribute it and/or modify
// it under the terms of the GNU General Public License as published by
// the Free Software Foundation, either version 3 of the License, or
// (at your option) any later version.
//
// Moodle is distributed in the hope that it will be useful,
// but WITHOUT ANY WARRANTY; without even the implied warranty of
// MERCHANTABILITY or FITNESS FOR A PARTICULAR PURPOSE.  See the
// GNU General Public License for more details.
//
// You should have received a copy of the GNU General Public License
// along with Moodle.  If not, see <http://www.gnu.org/licenses/>.

/**
 * Plugin version and other meta-data are defined here.
 *
 * @package   filter_ally
 * @copyright Copyright (c) 2017 Open LMS (https://www.openlms.net)
 * @license   http://www.gnu.org/copyleft/gpl.html GNU GPL v3 or later
 */

defined('MOODLE_INTERNAL') || die();

/** @var stdClass $plugin */
$plugin->component = 'filter_ally';
<<<<<<< HEAD
$plugin->release   = '3.11.2';
$plugin->version   = 2021060100;
$plugin->requires  = 2021051700;
=======
$plugin->release   = '3.10.4';
$plugin->version   = 2021092200;
$plugin->requires  = 2020110900;
>>>>>>> aa89d6d9
$plugin->maturity  = MATURITY_STABLE;
$plugin->dependencies = [
    'tool_ally'      => 2021060100,
    'report_allylti' => 2021060100,
];<|MERGE_RESOLUTION|>--- conflicted
+++ resolved
@@ -26,15 +26,9 @@
 
 /** @var stdClass $plugin */
 $plugin->component = 'filter_ally';
-<<<<<<< HEAD
 $plugin->release   = '3.11.2';
-$plugin->version   = 2021060100;
+$plugin->version   = 2021092200;
 $plugin->requires  = 2021051700;
-=======
-$plugin->release   = '3.10.4';
-$plugin->version   = 2021092200;
-$plugin->requires  = 2020110900;
->>>>>>> aa89d6d9
 $plugin->maturity  = MATURITY_STABLE;
 $plugin->dependencies = [
     'tool_ally'      => 2021060100,
